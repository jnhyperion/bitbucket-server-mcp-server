# Bitbucket Server MCP

MCP (Model Context Protocol) server for Bitbucket Server Pull Request management. This server provides tools and resources to interact with the Bitbucket Server API through the MCP protocol.

[![smithery badge](https://smithery.ai/badge/@garc33/bitbucket-server-mcp-server)](https://smithery.ai/server/@garc33/bitbucket-server-mcp-server)
<a href="https://glama.ai/mcp/servers/jskr5c1zq3"><img width="380" height="200" src="https://glama.ai/mcp/servers/jskr5c1zq3/badge" alt="Bitbucket Server MCP server" /></a>

## ✨ New Features

- **🔍 Advanced Search**: Search code and files across repositories with project/repository filtering using the `search` tool
- **📄 File Operations**: Read file contents and browse repository directories with `get_file_content` and `browse_repository`
- **💬 Comment Management**: Extract and filter PR comments with `get_comments` tool
- **🔍 Project Discovery**: List all accessible Bitbucket projects with `list_projects`
- **📁 Repository Browsing**: Explore repositories across projects with `list_repositories`
- **🔧 Flexible Project Support**: Make the default project optional - specify per command or use `BITBUCKET_DEFAULT_PROJECT`
- **📖 Enhanced Documentation**: Improved README with usage examples and better configuration guidance

## Requirements

- Node.js >= 16

## Installation

### Installing via Smithery

To install Bitbucket Server for Claude Desktop automatically via [Smithery](https://smithery.ai/server/@garc33/bitbucket-server-mcp-server):

```bash
npx -y @smithery/cli install @garc33/bitbucket-server-mcp-server --client claude
```

### Manual Installation

```bash
npm install
```

## Build

```bash
npm run build
```

## Features

The server provides the following tools for comprehensive Bitbucket Server integration:

### `list_projects`

**Discover and explore Bitbucket projects**: Lists all accessible projects with their details. Essential for project discovery and finding the correct project keys to use in other operations.

**Use cases:**

- Find available projects when you don't know the exact project key
- Explore project structure and permissions
- Discover new projects you have access to

Parameters:

- `limit`: Number of projects to return (default: 25, max: 1000)
- `start`: Start index for pagination (default: 0)

### `list_repositories`

**Browse and discover repositories**: Explore repositories within specific projects or across all accessible projects. Returns comprehensive repository information including clone URLs and metadata.

**Use cases:**
- Find repository slugs for other operations
- Explore codebase structure across projects
- Discover repositories you have access to
- Browse a specific project's repositories

Parameters:

- `project`: Bitbucket project key (optional, uses BITBUCKET_DEFAULT_PROJECT if not provided)
- `limit`: Number of repositories to return (default: 25, max: 1000)
- `start`: Start index for pagination (default: 0)

### `create_pull_request`

**Propose code changes for review**: Creates a new pull request to submit code changes, request reviews, or merge feature branches. Automatically handles branch references and reviewer assignments.

**Use cases:**
- Submit feature development for review
- Propose bug fixes
- Request code integration from feature branches
- Collaborate on code changes

Parameters:

- `project`: Bitbucket project key (optional, uses BITBUCKET_DEFAULT_PROJECT if not provided)
- `repository` (required): Repository slug
- `title` (required): Clear, descriptive PR title
- `description`: Detailed description with context (supports Markdown)
- `sourceBranch` (required): Source branch containing changes
- `targetBranch` (required): Target branch for merging
- `reviewers`: Array of reviewer usernames

### `get_pull_request`

**Comprehensive PR information**: Retrieves detailed pull request information including status, reviewers, commits, and all metadata. Essential for understanding PR state before taking actions.

**Use cases:**
- Check PR approval status
- Review PR details and progress
- Understand changes before merging
- Monitor PR status

Parameters:

- `project`: Bitbucket project key (optional, uses BITBUCKET_DEFAULT_PROJECT if not provided)
- `repository` (required): Repository slug
- `prId` (required): Pull request ID

### `merge_pull_request`

**Integrate approved changes**: Merges an approved pull request into the target branch. Supports different merge strategies based on your workflow preferences.

**Use cases:**
- Complete the code review process
- Integrate approved features
- Apply bug fixes to main branches
- Release code changes

Parameters:

- `project`: Bitbucket project key (optional, uses BITBUCKET_DEFAULT_PROJECT if not provided)
- `repository` (required): Repository slug
- `prId` (required): Pull request ID
- `message`: Custom merge commit message
- `strategy`: Merge strategy:
  - `merge-commit` (default): Creates merge commit preserving history
  - `squash`: Combines all commits into one
  - `fast-forward`: Moves branch pointer without merge commit

### `decline_pull_request`

**Reject unsuitable changes**: Declines a pull request that should not be merged, providing feedback to the author.

**Use cases:**
- Reject changes that don't meet standards
- Close PRs that conflict with project direction
- Request significant rework
- Prevent unwanted code integration

Parameters:

- `project`: Bitbucket project key (optional, uses BITBUCKET_DEFAULT_PROJECT if not provided)
- `repository` (required): Repository slug
- `prId` (required): Pull request ID
- `message`: Reason for declining (helpful for author feedback)

### `add_comment`

**Participate in code review**: Adds comments to pull requests for review feedback, discussions, and collaboration. Supports threaded conversations.

**Use cases:**
- Provide code review feedback
- Ask questions about specific changes
- Suggest improvements
- Participate in technical discussions
- Document review decisions

Parameters:

- `project`: Bitbucket project key (optional, uses BITBUCKET_DEFAULT_PROJECT if not provided)
- `repository` (required): Repository slug
- `prId` (required): Pull request ID
- `text` (required): Comment content (supports Markdown)
- `parentId`: Parent comment ID for threaded replies

### `get_diff`

**Analyze code changes**: Retrieves the code differences showing exactly what was added, removed, or modified in the pull request. Supports per-file truncation to manage large diffs effectively.

**Use cases:**
- Review specific code changes
- Understand scope of modifications
- Analyze impact before merging
- Inspect implementation details
- Code quality assessment
- Handle large files without overwhelming output

Parameters:

- `project`: Bitbucket project key (optional, uses BITBUCKET_DEFAULT_PROJECT if not provided)
- `repository` (required): Repository slug
- `prId` (required): Pull request ID
- `contextLines`: Context lines around changes (default: 10)
- `maxLinesPerFile`: Maximum lines to show per file (optional, uses BITBUCKET_DIFF_MAX_LINES_PER_FILE env var if not specified, set to 0 for no limit)

**Large File Handling:**
When a file exceeds the `maxLinesPerFile` limit, it shows:
- File headers and metadata (always preserved)
- First 60% of allowed lines from the beginning
- Truncation message with file statistics
- Last 40% of allowed lines from the end
- Clear indication of how to see the complete diff

### `get_reviews`

**Track review progress**: Fetches review history, approval status, and reviewer feedback to understand the review state.

**Use cases:**
- Check if PR is ready for merging
- See who has reviewed the changes
- Understand review feedback
- Monitor approval requirements
- Track review progress

### `get_activities`

**Retrieve pull request activities**: Gets the complete activity timeline for a pull request including comments, reviews, commits, and other events.

**Use cases:**
- Read comment discussions and feedback
- Review the complete PR timeline
- Track commits added/removed from PR
- See approval and review history
- Understand the full PR lifecycle

Parameters:
- `project`: Bitbucket project key (optional, uses BITBUCKET_DEFAULT_PROJECT if not provided)
- `repository` (required): Repository slug
- `prId` (required): Pull request ID

### `get_comments`

**Extract PR comments only**: Filters pull request activities to return only the comments, making it easier to focus on discussion content without reviews or other activities.

**Use cases:**
- Read PR discussion threads
- Extract feedback and questions
- Focus on comment content without noise
- Analyze conversation flow

Parameters:
- `project`: Bitbucket project key (optional, uses BITBUCKET_DEFAULT_PROJECT if not provided)
- `repository` (required): Repository slug
- `prId` (required): Pull request ID

### `search`

**Advanced code and file search**: Search across repositories using the Bitbucket search API with support for project/repository filtering and query optimization. Searches both file contents and filenames. **Note**: Search only works on the default branch of repositories.

**Use cases:**
- Find specific code patterns across projects
- Locate files by name or content
- Search within specific projects or repositories
- Filter by file extensions

Parameters:
- `query` (required): Search query string
- `project`: Bitbucket project key to limit search scope
- `repository`: Repository slug for repository-specific search
- `type`: Query optimization - "file" (wraps query in quotes for exact filename matching) or "code" (default search behavior)
- `limit`: Number of results to return (default: 25, max: 100)
- `start`: Start index for pagination (default: 0)

**Query syntax examples:**
- `"README.md"` - Find exact filename
- `config ext:yml` - Find config in YAML files  
- `function project:MYPROJECT` - Search for "function" in specific project
- `bug fix repo:PROJ/my-repo` - Search in specific repository

### `get_file_content`

**Read file contents with pagination**: Retrieve the content of specific files from repositories with support for large files through pagination.

**Use cases:**
- Read source code files
- View configuration files
- Extract documentation content
- Inspect specific file versions

Parameters:
- `project`: Bitbucket project key (optional, uses BITBUCKET_DEFAULT_PROJECT if not provided)
- `repository` (required): Repository slug
- `filePath` (required): Path to the file in the repository
- `branch`: Branch or commit hash (optional, defaults to main/master)
- `limit`: Maximum lines per request (default: 100, max: 1000)
- `start`: Starting line number for pagination (default: 0)

### `browse_repository`

**Explore repository structure**: Browse files and directories in repositories to understand project organization and locate specific files.

**Use cases:**
- Explore repository structure
- Navigate directory trees
- Find files and folders
- Understand project organization

Parameters:
- `project`: Bitbucket project key (optional, uses BITBUCKET_DEFAULT_PROJECT if not provided)
- `repository` (required): Repository slug
- `path`: Directory path to browse (optional, defaults to root)
- `branch`: Branch or commit hash (optional, defaults to main/master)
- `limit`: Maximum items to return (default: 50)

## Usage Examples

### Listing Projects and Repositories

```bash
# List all accessible projects
list_projects

# List repositories in the default project (if BITBUCKET_DEFAULT_PROJECT is set)
list_repositories

# List repositories in a specific project
list_repositories --project "MYPROJECT"

# List projects with pagination
list_projects --limit 10 --start 0
```

### Search and File Operations

```bash
# Search for README files across all projects
search --query "README" --type "file" --limit 10

# Search for specific code patterns in a project
search --query "function getUserData" --type "code" --project "MYPROJECT"

# Search with file extension filter
search --query "config ext:yml" --project "MYPROJECT"

# Browse repository structure
browse_repository --project "MYPROJECT" --repository "my-repo"

# Browse specific directory
browse_repository --project "MYPROJECT" --repository "my-repo" --path "src/components"

# Read file contents
get_file_content --project "MYPROJECT" --repository "my-repo" --filePath "package.json" --limit 20

# Read specific lines from a large file
get_file_content --project "MYPROJECT" --repository "my-repo" --filePath "docs/CHANGELOG.md" --start 100 --limit 50
```

### Working with Pull Requests

```bash
# Create a pull request (using default project)
create_pull_request --repository "my-repo" --title "Feature: New functionality" --sourceBranch "feature/new-feature" --targetBranch "main"

# Create a pull request with specific project
create_pull_request --project "MYPROJECT" --repository "my-repo" --title "Bugfix: Critical issue" --sourceBranch "bugfix/critical" --targetBranch "develop" --description "Fixes critical issue #123"

# Get pull request details
get_pull_request --repository "my-repo" --prId 123

# Get only comments from a PR (no reviews/commits)
get_comments --project "MYPROJECT" --repository "my-repo" --prId 123

# Get full PR activity timeline
get_activities --repository "my-repo" --prId 123

# Merge a pull request with squash strategy
merge_pull_request --repository "my-repo" --prId 123 --strategy "squash" --message "Feature: New functionality (#123)"
```


## Dependencies

- `@modelcontextprotocol/sdk` - SDK for MCP protocol implementation
- `axios` - HTTP client for API requests
- `winston` - Logging framework

## Configuration

The server requires configuration in the VSCode MCP settings file. Here's a sample configuration:

```json
{
  "mcpServers": {
    "bitbucket": {
      "command": "node",
      "args": ["/path/to/bitbucket-server/build/index.js"],
      "env": {
        "BITBUCKET_URL": "https://your-bitbucket-server.com",
        // Authentication (choose one):
        // Option 1: Personal Access Token
        "BITBUCKET_TOKEN": "your-access-token",
        // Option 2: Username/Password
        "BITBUCKET_USERNAME": "your-username",
        "BITBUCKET_PASSWORD": "your-password",
        // Optional: Default project
        "BITBUCKET_DEFAULT_PROJECT": "your-default-project"
      }
    }
  }
}
```

### Environment Variables

- `BITBUCKET_URL` (required): Base URL of your Bitbucket Server instance
- Authentication (one of the following is required):
  - `BITBUCKET_TOKEN`: Personal access token
  - `BITBUCKET_USERNAME` and `BITBUCKET_PASSWORD`: Basic authentication credentials
- `BITBUCKET_DEFAULT_PROJECT` (optional): Default project key to use when not specified in tool calls
<<<<<<< HEAD
- `BITBUCKET_DIFF_MAX_LINES_PER_FILE` (optional): Default maximum lines to show per file in diffs. Set to prevent large files from overwhelming output. Can be overridden by the `maxLinesPerFile` parameter in `get_diff` calls.
=======
- `BITBUCKET_READ_ONLY` (optional): Set to `true` to enable read-only mode
>>>>>>> 1010642e

**Note**: With the new optional project support, you can now:

- Set `BITBUCKET_DEFAULT_PROJECT` to work with a specific project by default
- Use `list_projects` to discover available projects
- Use `list_repositories` to browse repositories across projects
- Override the default project by specifying the `project` parameter in any tool call

### Read-Only Mode

The server supports a read-only mode for deployments where you want to prevent any modifications to your Bitbucket repositories. When enabled, only safe, non-modifying operations are available.

**To enable read-only mode**: Set the environment variable `BITBUCKET_READ_ONLY=true`

**Available tools in read-only mode:**
- `list_projects` - Browse and list projects
- `list_repositories` - Browse and list repositories  
- `get_pull_request` - View pull request details
- `get_diff` - View code changes and diffs
- `get_reviews` - View review history and status
- `get_activities` - View pull request timeline
- `get_comments` - View pull request comments
- `search` - Search code and files across repositories
- `get_file_content` - Read file contents
- `browse_repository` - Browse repository structure

**Disabled tools in read-only mode:**
- `create_pull_request` - Creating new pull requests
- `merge_pull_request` - Merging pull requests
- `decline_pull_request` - Declining pull requests  
- `add_comment` - Adding comments to pull requests

**Behavior:**
- When `BITBUCKET_READ_ONLY` is not set or set to any value other than `true`, all tools function normally (backward compatible)
- When `BITBUCKET_READ_ONLY=true`, write operations are filtered out and will return an error if called
- This is perfect for production deployments, CI/CD integration, or any scenario where you need safe, read-only Bitbucket access

## Logging

The server logs all operations to `bitbucket.log` using Winston for debugging and monitoring purposes.<|MERGE_RESOLUTION|>--- conflicted
+++ resolved
@@ -403,11 +403,8 @@
   - `BITBUCKET_TOKEN`: Personal access token
   - `BITBUCKET_USERNAME` and `BITBUCKET_PASSWORD`: Basic authentication credentials
 - `BITBUCKET_DEFAULT_PROJECT` (optional): Default project key to use when not specified in tool calls
-<<<<<<< HEAD
 - `BITBUCKET_DIFF_MAX_LINES_PER_FILE` (optional): Default maximum lines to show per file in diffs. Set to prevent large files from overwhelming output. Can be overridden by the `maxLinesPerFile` parameter in `get_diff` calls.
-=======
 - `BITBUCKET_READ_ONLY` (optional): Set to `true` to enable read-only mode
->>>>>>> 1010642e
 
 **Note**: With the new optional project support, you can now:
 
